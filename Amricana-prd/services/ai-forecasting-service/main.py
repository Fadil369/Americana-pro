--- conflicted
+++ resolved
@@ -1,13 +1,8 @@
-<<<<<<< HEAD
-from fastapi import FastAPI, Depends, HTTPException
-from fastapi.security import HTTPBearer, HTTPAuthorizationCredentials
-=======
 # BRAINSAIT: AI Forecasting service for SSDP platform
 # DISTRIBUTIONLINC: AI-powered intelligence layer
 # NEURAL: Machine learning demand forecasting and optimization
 
 from fastapi import FastAPI
->>>>>>> cf457773
 import pandas as pd
 import numpy as np
 from datetime import datetime, timedelta
@@ -15,25 +10,12 @@
 import joblib
 from sklearn.ensemble import RandomForestRegressor
 from sklearn.preprocessing import StandardScaler
-import sys
-import os
-
-# SECURITY: Add audit logger package to path
-sys.path.insert(0, os.path.join(os.path.dirname(__file__), '..', '..', 'packages', 'audit-logger', 'src'))
-
-from audit_logger import get_audit_logger, AuditAction, ResourceType, SeverityLevel
-from permission_guard import get_permission_guard
 
 app = FastAPI(
     title="SSDP AI Forecasting Service",
     description="AI-powered demand forecasting for Saudi sweet distribution",
     version="1.0.0"
 )
-
-# SECURITY: Initialize security components
-security = HTTPBearer()
-audit_logger = get_audit_logger()
-permission_guard = get_permission_guard()
 
 class SweetDemandForecaster:
     def __init__(self):
@@ -142,36 +124,9 @@
     return {"message": "SSDP AI Forecasting Service", "version": "1.0.0"}
 
 @app.get("/forecast/demand")
-async def get_demand_forecast(
-    days_ahead: int = 30,
-    region: str = "Riyadh",
-    credentials: HTTPAuthorizationCredentials = Depends(security)
-):
-    """SECURITY: Get demand forecast with audit logging"""
-    # Extract user info
-    user_id = "current_user"
-    user_role = "regional_manager"  # TODO: Extract from JWT
-    
-    # SECURITY: Check permission (managers can view forecasts)
-    if not permission_guard.has_permission(user_role, "read:report"):
-        audit_logger.log_security_event(
-            user_id=user_id,
-            event_type="unauthorized_access",
-            details={"endpoint": "/forecast/demand", "required_permission": "read:report"},
-            severity=SeverityLevel.WARNING
-        )
-        raise HTTPException(status_code=403, detail="Insufficient permissions")
-    
+async def get_demand_forecast(days_ahead: int = 30, region: str = "Riyadh"):
+    """Get demand forecast for specified region and time period"""
     try:
-        # HIPAA: Log forecast access
-        audit_logger.log(
-            user_id=user_id,
-            action=AuditAction.READ,
-            resource_type=ResourceType.REPORT,
-            resource_id=f"forecast-{region}",
-            details={"forecast_type": "demand", "days_ahead": days_ahead, "region": region}
-        )
-        
         forecast = forecaster.forecast_demand(days_ahead, region)
         return {
             "status": "success",
@@ -184,31 +139,8 @@
         return {"status": "error", "message": str(e)}
 
 @app.get("/forecast/products")
-async def get_product_forecast(credentials: HTTPAuthorizationCredentials = Depends(security)):
-    """SECURITY: Get product-specific demand forecast with audit logging"""
-    # Extract user info
-    user_id = "current_user"
-    user_role = "regional_manager"  # TODO: Extract from JWT
-    
-    # SECURITY: Check permission
-    if not permission_guard.has_permission(user_role, "read:report"):
-        audit_logger.log_security_event(
-            user_id=user_id,
-            event_type="unauthorized_access",
-            details={"endpoint": "/forecast/products", "required_permission": "read:report"},
-            severity=SeverityLevel.WARNING
-        )
-        raise HTTPException(status_code=403, detail="Insufficient permissions")
-    
-    # HIPAA: Log forecast access
-    audit_logger.log(
-        user_id=user_id,
-        action=AuditAction.READ,
-        resource_type=ResourceType.REPORT,
-        resource_id="forecast-products",
-        details={"forecast_type": "product"}
-    )
-    
+async def get_product_forecast():
+    """Get product-specific demand forecast"""
     products = [
         {"id": "PRD001", "name": "بقلاوة", "name_en": "Baklava"},
         {"id": "PRD002", "name": "كنافة", "name_en": "Kunafa"},
