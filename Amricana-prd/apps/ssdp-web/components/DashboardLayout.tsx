--- conflicted
+++ resolved
@@ -1,8 +1,4 @@
 import { useState, type ReactNode } from 'react';
-<<<<<<< HEAD
-import { useRouter } from 'next/router';
-=======
->>>>>>> cf457773
 import Sidebar from './Sidebar';
 import Header from './Header';
 
@@ -12,20 +8,11 @@
   isRTL?: boolean;
 }
 
-<<<<<<< HEAD
-const DashboardLayout = ({ children }: DashboardLayoutProps) => {
-  const router = useRouter();
-  const { locale } = router;
-  const isRTL = locale === 'ar';
-  const [sidebarOpen, setSidebarOpen] = useState(false);
-
-=======
 const DashboardLayout = ({ children, locale = 'ar', isRTL = true }: DashboardLayoutProps) => {
   const [sidebarOpen, setSidebarOpen] = useState(false);
   
->>>>>>> cf457773
   return (
-    <div className="min-h-screen bg-oasis text-white" dir={isRTL ? 'rtl' : 'ltr'}>
+    <div className="min-h-screen bg-oasis text-white">
       <div className="fixed inset-0 -z-10 bg-mesh-oasis" />
       <div className="fixed inset-0 -z-20 bg-[radial-gradient(circle_at_20%_20%,rgba(249,115,22,0.12),transparent_55%),radial-gradient(circle_at_80%_0%,rgba(14,165,233,0.14),transparent_45%),linear-gradient(120deg,rgba(15,23,42,0.95),rgba(15,23,42,0.85))]" />
 
@@ -33,16 +20,6 @@
         <Sidebar 
           open={sidebarOpen} 
           onClose={() => setSidebarOpen(false)} 
-<<<<<<< HEAD
-          locale={locale}
-          isRTL={isRTL}
-        />
-        <div className="flex min-h-screen flex-1 flex-col">
-          <Header 
-            onMenuClick={() => setSidebarOpen(!sidebarOpen)}
-            locale={locale}
-            isRTL={isRTL}
-=======
           locale={locale} 
           isRTL={isRTL} 
         />
@@ -51,7 +28,6 @@
             onMenuClick={() => setSidebarOpen(!sidebarOpen)} 
             locale={locale} 
             isRTL={isRTL} 
->>>>>>> cf457773
           />
           <main className="flex-1 space-y-6 px-6 pb-12 pt-6">
             {children}
